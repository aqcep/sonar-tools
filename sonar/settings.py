--- conflicted
+++ resolved
@@ -237,11 +237,7 @@
             value = decode(self.key, value)
 
         # With SonarQube 10.x you can't set the github URL
-<<<<<<< HEAD
-        if re.match(r"^sonar\.auth\.(.*)Url$", self.key) and self.endpoint.version() >= (10, 0, 0):
-=======
         if re.match(r"^sonar\.auth\.(.*)[Uu]rl$", self.key) and self.endpoint.version() >= (10, 0, 0):
->>>>>>> c8b12fe8
             log.warning("GitHub URL (%s) cannot be set, skipping this setting", self.key)
             return False
 
@@ -483,22 +479,14 @@
     """Sets a setting to a particular value"""
     s = get_object(endpoint=endpoint, key=key, component=component)
     if not s:
-<<<<<<< HEAD
         log.warning("Setting '%s' does not exist on target platform, it cannot be set", key)
-=======
-        log.warning("Setting %s does not exist on target platform, it cannot be set")
->>>>>>> c8b12fe8
         return False
     else:
         try:
             s.set(value)
             return True
         except HTTPError:
-<<<<<<< HEAD
             log.warning("Setting '%s' cannot be set", key)
-=======
-            log.warning("Setting %s does not exist on target platform, it cannot be set", key)
->>>>>>> c8b12fe8
             return False
 
 

#!/usr/local/bin/python3
#
# sonar-tools
# Copyright (C) 2019-2024 Olivier Korach
# mailto:olivier.korach AT gmail DOT com
#
# This program is free software; you can redistribute it and/or
# modify it under the terms of the GNU Lesser General Public
# License as published by the Free Software Foundation; either
# version 3 of the License, or (at your option) any later version.
#
# This program is distributed in the hope that it will be useful,
# but WITHOUT ANY WARRANTY; without even the implied warranty of
# MERCHANTABILITY or FITNESS FOR A PARTICULAR PURPOSE. See the GNU
# Lesser General Public License for more details.
#
# You should have received a copy of the GNU Lesser General Public License
# along with this program; if not, write to the Free Software Foundation,
# Inc., 51 Franklin Street, Fifth Floor, Boston, MA  02110-1301, USA.
#
"""
    This script exports findings as CSV or JSON

    Usage: sonar-findings-export.py -t <SQ_TOKEN> -u <SQ_URL> [<filters>]

    Filters can be:
    [-k <projectKey>]
    [-s <statuses>] (FIXED, CLOSED, REOPENED, REVIEWED)
    [-r <resolutions>] (UNRESOLVED, FALSE-POSITIVE, WONTFIX)
    [-a <createdAfter>] findings created on or after a given date (YYYY-MM-DD)
    [-b <createdBefore>] findings created before or on a given date (YYYY-MM-DD)
    [--severities <severities>] Comma separated desired severities: BLOCKER, CRITICAL, MAJOR, MINOR, INFO
    [--types <types>] Comma separated findings types (VULNERABILITY,BUG,CODE_SMELL,SECURITY_HOTSPOT)
    [--tags]
"""

import sys
import os
import time
import datetime
from queue import Queue
import threading
from threading import Thread
from requests.exceptions import HTTPError

<<<<<<< HEAD
from sonar import platform, options, exceptions, projects
=======
from sonar import platform, options, exceptions, findings, issues, hotspots
from sonar.projects import projects
>>>>>>> 8c67cb30
import sonar.utilities as util

WRITE_END = object()
TOTAL_FINDINGS = 0
IS_FIRST = True
TOTAL_SEM = threading.Semaphore()
FIRST_SEM = threading.Semaphore()
DATES_WITHOUT_TIME = False


def parse_args(desc):
    parser = util.set_common_args(desc)
    parser = util.set_key_arg(parser)
    parser = util.set_output_file_args(parser, sarif_fmt=True)
    parser = options.add_thread_arg(parser, "findings search")
    parser.add_argument(
        "-b",
        "--branches",
        required=False,
        default=None,
        help="Comma separated list of branches to export. Use * to export findings from all branches. "
        "If not specified, only findings of the main branch will be exported",
    )
    parser.add_argument(
        "-p",
        "--pullRequests",
        required=False,
        default=None,
        help="Comma separated list of pull request. Use * to export findings from all PRs. "
        "If not specified, only findings of the main branch will be exported",
    )
    parser.add_argument(
        "--statuses",
        required=False,
        help="comma separated status among " + util.list_to_csv(issues.STATUSES + hotspots.STATUSES),
    )
    parser.add_argument(
        "--createdAfter",
        required=False,
        help="findings created on or after a given date (YYYY-MM-DD)",
    )
    parser.add_argument(
        "--createdBefore",
        required=False,
        help="findings created on or before a given date (YYYY-MM-DD)",
    )
    parser.add_argument(
        "--resolutions",
        required=False,
        help="Comma separated resolution of the findings among " + util.list_to_csv(issues.RESOLUTIONS + hotspots.RESOLUTIONS),
    )
    parser.add_argument(
        "--severities",
        required=False,
        help="Comma separated severities among" + util.list_to_csv(issues.SEVERITIES + hotspots.SEVERITIES),
    )
    parser.add_argument(
        "--types",
        required=False,
        help="Comma separated types among " + util.list_to_csv(issues.TYPES + hotspots.TYPES),
    )
    parser.add_argument("--tags", help="Comma separated findings tags", required=False)
    parser.add_argument(
        "--useFindings",
        required=False,
        default=False,
        action="store_true",
        help="Use export_findings() whenever possible",
    )
    options.add_url_arg(parser)
    options.add_dateformat_arg(parser)
    args = util.parse_and_check(parser=parser, logger_name="sonar-findings-export")
    return args


def __write_header(file, format):
    util.logger.info("Dumping report to %s", f"file '{file}'" if file else "stdout")
    with util.open_file(file) as f:
        if format == "json":
            print("[", file=f)
        elif format == "sarif":
            print(
                """{
   "version": "2.1.0",
   "$schema": "https://schemastore.azurewebsites.net/schemas/json/sarif-2.1.0-rtm.4.json",
   "runs": [
       {
          "tool": {
            "driver": {
                "name": "SonarQube",
                "informationUri": "https://www.sonarsource.com/products/sonarqube/"
            }
          },
          "results": [
""",
                file=f,
            )
        else:
            print(findings.to_csv_header(), file=f)


def __write_footer(file, format):
    if format == "csv":
        return
    closing_sequence = ""
    if format == "sarif":
        closing_sequence = "\n]\n}\n]\n}"
    elif format == "json":
        closing_sequence = "\n]"
    # Add closing sequence
    with util.open_file(file, mode="a") as f:
        print(f"{closing_sequence}", file=f)


def __dump_findings(findings_list: list[object], file: str, file_format: str, **kwargs) -> None:
    """Dumps a list of findings in a file. The findings are appended at the end of the file

    :param findings_list: List of findings
    :type findings_list: Array
    :param file: Filename to dump the findings
    :type file: str
    :param file_format: Format to dump (can be "csv", "json" or "sarif")
    :type file_format: str
    :return: Nothing
    """
    i = len(findings_list)
    util.logger.info("Writing %d more findings to %s in format %s", i, f"file '{file}'" if file else "stdout", file_format)
    with util.open_file(file, mode="a") as f:
        url = ""
        sep = kwargs.get(options.CSV_SEPARATOR, ",")
        comma = ","
        for _, finding in findings_list.items():
            i -= 1
            if i == 0:
                comma = ""
            if file_format == "json":
                finding_json = finding.to_json(DATES_WITHOUT_TIME)
                if not kwargs[options.WITH_URL]:
                    finding_json.pop("url", None)
                print(f"{util.json_dump(finding_json, indent=1)}{comma}\n", file=f, end="")
            elif file_format == "sarif":
                finding_sarif = finding.to_sarif()
                print(f"{util.json_dump(finding_sarif, indent=1)}{comma}\n", file=f, end="")
            else:
                if kwargs[options.WITH_URL]:
                    url = f'{sep}"{finding.url()}"'
                print(f"{finding.to_csv(sep, DATES_WITHOUT_TIME)}{url}", file=f)
    util.logger.debug("File written")


def __write_findings(queue, file_to_write, file_format, with_url, separator):
    global IS_FIRST
    global TOTAL_FINDINGS
    while True:
        while queue.empty():
            time.sleep(0.5)
        (data, _) = queue.get()
        if data == WRITE_END:
            util.logger.debug("End of write queue reached")
            queue.task_done()
            break

        util.logger.debug("Processing write queue for project")
        if len(data) == 0:
            queue.task_done()
            continue

        if file_format in (None, "csv"):
            __dump_findings(data, file_to_write, file_format, withURL=with_url, csvSeparator=separator)
            queue.task_done()
            with TOTAL_SEM:
                TOTAL_FINDINGS += len(data)
            continue

        with FIRST_SEM:
            if not IS_FIRST:
                with util.open_file(file_to_write, mode="a") as f:
                    print(",", file=f)
            IS_FIRST = False

        with TOTAL_SEM:
            TOTAL_FINDINGS += len(data)

        __dump_findings(data, file_to_write, file_format, withURL=with_url, csvSeparator=separator)
        queue.task_done()
    util.logger.debug("End of write findings")


def __get_list(project: object, list_str: str, list_type: str) -> list[str]:
    if list_str == "*":
        if list_type == "branch":
            list_array = project.branches().keys()
        else:
            list_array = project.pull_requests().keys()
    else:
        list_array = util.csv_to_list(list_str)

    return list_array


def __verify_inputs(params):
    diff = util.difference(util.csv_to_list(params.get("resolutions", None)), issues.RESOLUTIONS + hotspots.RESOLUTIONS)
    if diff:
        util.exit_fatal(f"Resolutions {str(diff)} are not legit resolutions", options.ERR_WRONG_SEARCH_CRITERIA)

    diff = util.difference(util.csv_to_list(params.get("statuses", None)), issues.STATUSES + hotspots.STATUSES)
    if diff:
        util.exit_fatal(f"Statuses {str(diff)} are not legit statuses", options.ERR_WRONG_SEARCH_CRITERIA)

    diff = util.difference(util.csv_to_list(params.get("severities", None)), issues.SEVERITIES + hotspots.SEVERITIES)
    if diff:
        util.exit_fatal(f"Severities {str(diff)} are not legit severities", options.ERR_WRONG_SEARCH_CRITERIA)

    diff = util.difference(util.csv_to_list(params.get("types", None)), issues.TYPES + hotspots.TYPES)
    if diff:
        util.exit_fatal(f"Types {str(diff)} are not legit types", options.ERR_WRONG_SEARCH_CRITERIA)

    return True


def __get_project_findings(queue, write_queue):
    while not queue.empty():
        (key, endpoint, params) = queue.get()
        search_findings = params["useFindings"]
        status_list = util.csv_to_list(params.get("statuses", None))
        i_statuses = util.intersection(status_list, issues.STATUSES)
        h_statuses = util.intersection(status_list, hotspots.STATUSES)
        resol_list = util.csv_to_list(params.get("resolutions", None))
        i_resols = util.intersection(resol_list, issues.RESOLUTIONS)
        h_resols = util.intersection(resol_list, hotspots.RESOLUTIONS)
        type_list = util.csv_to_list(params.get("types", None))
        i_types = util.intersection(type_list, issues.TYPES)
        h_types = util.intersection(type_list, hotspots.TYPES)
        sev_list = util.csv_to_list(params.get("severities", None))
        i_sevs = util.intersection(sev_list, issues.SEVERITIES)
        h_sevs = util.intersection(sev_list, hotspots.SEVERITIES)

        if status_list or resol_list or type_list or sev_list:
            search_findings = False

        util.logger.debug("WriteQueue %s task %s put", str(write_queue), key)
        if search_findings:
            try:
                findings_list = findings.export_findings(
                    endpoint, key, branch=params.get("branch", None), pull_request=params.get("pullRequest", None)
                )
            except HTTPError as e:
                util.logger.critical("Error %s while exporting findings of object key %s, skipped", str(e), key)
                findings_list = {}
            write_queue.put([findings_list, False])
        else:
            new_params = issues.get_search_criteria(params)
            new_params.update({"branch": params.get("branch", None), "pullRequest": params.get("pullRequest", None)})
            findings_list = {}
            if (i_statuses or not status_list) and (i_resols or not resol_list) and (i_types or not type_list) and (i_sevs or not sev_list):
                try:
                    findings_list = issues.search_by_project(key, params=new_params, endpoint=endpoint)
                except HTTPError as e:
                    util.logger.critical("Error %s while exporting findings of object key %s, skipped", str(e), key)
                    findings_list = {}
            else:
                util.logger.debug("Status = %s, Types = %s, Resol = %s, Sev = %s", str(i_statuses), str(i_types), str(i_resols), str(i_sevs))
                util.logger.info("Selected types, severities, resolutions or statuses disables issue search")

            if (h_statuses or not status_list) and (h_resols or not resol_list) and (h_types or not type_list) and (h_sevs or not sev_list):
                new_params = hotspots.get_search_criteria(params)
                new_params.update({"branch": params.get("branch", None), "pullRequest": params.get("pullRequest", None)})
                try:
                    findings_list.update(hotspots.search_by_project(key, endpoint=endpoint, params=new_params))
                except HTTPError as e:
                    util.logger.critical("Error %s while exporting findings of object key %s, skipped", str(e), key)
            else:
                util.logger.debug("Status = %s, Types = %s, Resol = %s, Sev = %s", str(h_statuses), str(h_types), str(h_resols), str(h_sevs))
                util.logger.info("Selected types, severities, resolutions or statuses disables issue search")
            write_queue.put([findings_list, False])
        util.logger.debug("Queue %s task %s done", str(queue), key)
        queue.task_done()


def store_findings(project_list, params, endpoint, file, format, threads=4, with_url=False, csv_separator=","):
    my_queue = Queue(maxsize=0)
    write_queue = Queue(maxsize=0)
    for key, project in project_list.items():
        try:
            branches = __get_list(project, params.pop("branches", None), "branch")
            prs = __get_list(project, params.pop("pullRequests", None), "pullrequest")
            for b in branches:
                params["branch"] = b
                util.logger.debug("Queue %s task %s put", str(my_queue), key)
                my_queue.put((key, endpoint, params.copy()))
            params.pop("branch", None)
            for p in prs:
                params["pullRequest"] = p
                util.logger.debug("Queue %s task %s put", str(my_queue), key)
                my_queue.put((key, endpoint, params.copy()))
            params.pop("pullRequest", None)
            if not (branches or prs):
                util.logger.debug("Queue %s task %s put", str(my_queue), key)
                my_queue.put((key, endpoint, params.copy()))
        except HTTPError as e:
            util.logger.critical("Error %s while exporting findings of object key %s, skipped", str(e), str(project))

    for i in range(threads):
        util.logger.debug("Starting finding search thread 'findingSearch%d'", i)
        worker = Thread(target=__get_project_findings, args=[my_queue, write_queue])
        worker.setDaemon(True)
        worker.setName(f"findingSearch{i}")
        worker.start()

    util.logger.info("Starting finding writer thread 'findingWriter'")
    write_worker = Thread(target=__write_findings, args=[write_queue, file, format, with_url, csv_separator])
    write_worker.setDaemon(True)
    write_worker.setName("findingWriter")
    write_worker.start()

    my_queue.join()
    # Tell the writer thread that writing is complete
    util.logger.debug("WriteQueue %s task WRITE_END put", str(write_queue))
    write_queue.put((WRITE_END, True))
    write_queue.join()
    util.logger.debug("WriteQueue joined")


def main():
    global DATES_WITHOUT_TIME

    start_time = util.start_clock()
    kwargs = util.convert_args(parse_args("Sonar findings export"))
    sqenv = platform.Platform(**kwargs)
    DATES_WITHOUT_TIME = kwargs[options.DATES_WITHOUT_TIME]
    del kwargs["token"]
    params = util.remove_nones(kwargs.copy())
    __verify_inputs(params)

    if util.is_sonarcloud_url(params["url"]) and params["useFindings"]:
        util.logger.warning("--useFindings option is not available with SonarCloud, disabling the option to proceed")
        params["useFindings"] = False

    for p in ("statuses", "createdAfter", "createdBefore", "resolutions", "severities", "types", "tags"):
        if params.get(p, None) is not None:
            if params["useFindings"]:
                util.logger.warning("Selected search criteria %s will disable --useFindings", params[p])
            params["useFindings"] = False
            break
    try:
        project_list = projects.get_list(endpoint=sqenv, key_list=kwargs.get("projectKeys", None))
    except exceptions.ObjectNotFound as e:
        util.exit_fatal(e.message, options.ERR_NO_SUCH_KEY)

    fmt, fname = kwargs.pop("format", None), kwargs.pop("file", None)
    fmt = util.deduct_format(fmt, fname)
    if fname is not None and os.path.exists(fname):
        os.remove(fname)

    util.logger.info("Exporting findings for %d projects with params %s", len(project_list), str(params))
    __write_header(fname, fmt)
    store_findings(
        project_list,
        params=params,
        endpoint=sqenv,
        file=fname,
        format=fmt,
        threads=kwargs[options.NBR_THREADS],
        with_url=kwargs[options.WITH_URL],
        csv_separator=kwargs[options.CSV_SEPARATOR],
    )
    __write_footer(fname, fmt)
    util.logger.info("Returned findings: %d", TOTAL_FINDINGS)
    util.stop_clock(start_time)
    sys.exit(0)


if __name__ == "__main__":
    main()<|MERGE_RESOLUTION|>--- conflicted
+++ resolved
@@ -43,12 +43,7 @@
 from threading import Thread
 from requests.exceptions import HTTPError
 
-<<<<<<< HEAD
-from sonar import platform, options, exceptions, projects
-=======
-from sonar import platform, options, exceptions, findings, issues, hotspots
-from sonar.projects import projects
->>>>>>> 8c67cb30
+from sonar import platform, options, exceptions, projects, issues, hotspots, findings
 import sonar.utilities as util
 
 WRITE_END = object()

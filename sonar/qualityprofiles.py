#
# sonar-tools
# Copyright (C) 2019-2024 Olivier Korach
# mailto:olivier.korach AT gmail DOT com
#
# This program is free software; you can redistribute it and/or
# modify it under the terms of the GNU Lesser General Public
# License as published by the Free Software Foundation; either
# version 3 of the License, or (at your option) any later version.
#
# This program is distributed in the hope that it will be useful,
# but WITHOUT ANY WARRANTY; without even the implied warranty of
# MERCHANTABILITY or FITNESS FOR A PARTICULAR PURPOSE. See the GNU
# Lesser General Public License for more details.
#
# You should have received a copy of the GNU Lesser General Public License
# along with this program; if not, write to the Free Software Foundation,
# Inc., 51 Franklin Street, Fifth Floor, Boston, MA  02110-1301, USA.
#

from __future__ import annotations
from typing import Union
import json
from http import HTTPStatus
from queue import Queue
from threading import Thread, Lock
from requests import HTTPError
import requests.utils
from sonar import rules, languages
import sonar.permissions.qualityprofile_permissions as permissions
import sonar.sqobject as sq
import sonar.utilities as util

import sonar.audit.rules as arules
import sonar.audit.problem as pb

_CREATE_API = "qualityprofiles/create"
_SEARCH_API = "qualityprofiles/search"
_DETAILS_API = "qualityprofiles/show"
_SEARCH_FIELD = "profiles"
_OBJECTS = {}
_MAP = {}

_KEY_PARENT = "parent"
_CHILDREN_KEY = "children"

_IMPORTABLE_PROPERTIES = ("name", "language", "parentName", "isBuiltIn", "isDefault", "rules", "permissions")

_CLASS_LOCK = Lock()


class QualityProfile(sq.SqObject):
    """
    Abstraction of the SonarQube "quality profile" concept
    Objects of this class must be created with one of the 3 available class methods. Don't use __init__
    """

    def __init__(self, key, endpoint, data=None):
        """Do not use, use class methods to create objects"""
        super().__init__(key, endpoint)

        self.name = data["name"]  #: Quality profile name
        self.language = data["language"]  #: Quality profile language
        self.is_default = data["isDefault"]  #: Quality profile is default
        self.is_built_in = data["isBuiltIn"]  #: Quality profile is built-in - read-only
        self._json = data
        self._permissions = None
        self._rules = None
        self.__last_use = None
        self.__last_update = None

        self._rules = self.rules()
        self.nbr_rules = int(data["activeRuleCount"])  #: Number of rules in the quality profile
        self.nbr_deprecated_rules = int(data["activeDeprecatedRuleCount"])  #: Number of deprecated rules in the quality profile

        (self._projects, self._projects_lock) = (None, Lock())
        self.project_count = data.get("projectCount", None)  #: Number of projects using this quality profile
        self.parent_name = data.get("parentName", None)  #: Name of parent profile, or None if none

        self.__last_use = util.string_to_date(data.get("lastUsed", None))
        self.__last_update = util.string_to_date(data.get("rulesUpdatedAt", None))

        util.logger.debug("Created %s", str(self))
        _MAP[_format(self.name, self.language)] = self.key
        _OBJECTS[self.key] = self

    @classmethod
    def read(cls, endpoint, name, language):
        """Creates a QualityProfile object corresponding to quality profile with same name and language in SonarQube

        :param endpoint: Reference to the SonarQube platform
        :type endpoint: Platform
        :param name: Quality profile name
        :type name: str
        :param name: Quality profile language
        :type name: str
        :return: The quality profile object
        :rtype: QualityProfile or None if not found
        """
        if not languages.exists(endpoint=endpoint, language=language):
            util.logger.error("Language '%s' does not exist, quality profile creation aborted")
            return None
        util.logger.debug("Reading quality profile '%s' of language '%s'", name, language)
        key = get_id(name, language)
        if key in _OBJECTS:
            return _OBJECTS[key]
        data = util.search_by_name(endpoint, name, _SEARCH_API, _SEARCH_FIELD, extra_params={"language": language})
        return cls(key=data["key"], endpoint=endpoint, data=data)

    @classmethod
    def create(cls, endpoint, name, language):
        """Creates a new quality profile in SonarQube and returns the corresponding QualityProfile object

        :param endpoint: Reference to the SonarQube platform
        :type endpoint: Platform
        :param name: Quality profile name
        :type name: str
        :param description: Quality profile language
        :type description: str
        :return: The quality profile object
        :rtype: QualityProfile or None if creation failed
        """
        if not languages.exists(endpoint=endpoint, language=language):
            util.logger.error("Language '%s' does not exist, quality profile creation aborted")
            return None
        util.logger.debug("Creating quality profile '%s' of language '%s'", name, language)
        r = endpoint.post(_CREATE_API, params={"name": name, "language": language})
        if not r.ok:
            return None
        return cls.read(endpoint=endpoint, name=name, language=language)

    @classmethod
    def load(cls, endpoint, data):
        """Creates a QualityProfile object from the result of a SonarQube API quality profile search data

        :param endpoint: Reference to the SonarQube platform
        :type endpoint: Platform
        :param data: The JSON data corresponding to the quality profile
        :type data: dict
        :return: The quality profile object
        :rtype: QualityProfile
        """
        util.logger.debug("Loading quality profile '%s' of language '%s'", data["name"], data["language"])
        return cls(endpoint=endpoint, key=data["key"], data=data)

    def __str__(self):
        """String formatting of the object

        :rtype: str
        """
        return f"quality profile '{self.name}' of language '{self.language}'"

    def url(self):
        """
        :return: the SonarQube permalink URL to the quality profile
        :rtype: str
        """
        return f"{self.endpoint.url}/profiles/show?language={self.language}&name={requests.utils.quote(self.name)}"

    def last_use(self):
        """
        :return: When the quality profile was last used
        :rtype: datetime or None if never
        """
        return self.__last_use

    def last_update(self):
        """
        :return: When the quality profile was last updated
        :rtype: datetime or None
        """
        return self.__last_update

    def set_parent(self, parent_name):
        """Sets the parent quality profile of the current profile

        :param parent_name: Name of the parent quality profile
        :type parent_name: str
        :return: Whether setting the parent was successful or not
        :rtype: bool
        """
        if parent_name is None:
            return False
        if get_object(name=parent_name, language=self.language) is None:
            util.logger.warning("Can't set parent name '%s' to %s, parent not found", str(parent_name), str(self))
            return False
        if self.parent_name is None or self.parent_name != parent_name:
            params = {"qualityProfile": self.name, "language": self.language, "parentQualityProfile": parent_name}
            r = self.post("qualityprofiles/change_parent", params=params)
            return r.ok
        else:
            util.logger.debug("Won't set parent of %s. It's the same as currently", str(self))
            return True

    def set_as_default(self):
        """Sets the quality profile as the default for the language
        :return: Whether setting as default quality profile was successful
        :rtype: bool
        """
        params = {"qualityProfile": self.name, "language": self.language}
        r = self.post("qualityprofiles/set_default", params=params)
        if r.ok:
            self.is_default = True
            # Turn off default for all other profiles except the current profile
            for qp in get_list(self.endpoint).values():
                if qp.language == self.language and qp.key != self.key:
                    qp.is_default = False
        return r.ok

    def is_child(self):
        """
        :return: Whether the quality profile has a parent
        :rtype: bool
        """
        return self.parent_name is not None

    def inherits_from_built_in(self):
        """
        :return: Whether the quality profile inherits from a built-in profile (following parents of parents)
        :rtype: bool
        """
        return self.built_in_parent() is not None

    def built_in_parent(self):
        """
        :return: The built-in parent profile of the profile, or None
        :rtype: QualityProfile or None if profile does not inherit from a built-in profile
        """
        self.is_built_in = self._json.get("isBuiltIn", False)
        if self.is_built_in:
            return self
        if self.parent_name is None:
            return None
        return get_object(endpoint=self.endpoint, name=self.parent_name, language=self.language).built_in_parent()

    def rules(self):
        """
        :return: The list of rules active in the quality profile
        :rtype: dict{<rule_key>: <rule_data>}
        """
        if self._rules is not None:
            # Assume nobody changed QP during execution
            return self._rules
        self._rules = rules.search(self.endpoint, activation="true", qprofile=self.key, s="key", languages=self.language)
        return self._rules

    def activate_rule(self, rule_key, severity=None, **params):
        """Activates a rule in the quality profile

        :param str rule_key: Rule key to activate
        :param severity: Severity of the rule in the quality profiles, defaults to the rule default severity
        :type severity: str, optional
        :param params: List of parameters associated to the rules, defaults to None
        :type params: dict, optional
        :return: Whether the activation succeeded
        :rtype: bool
        """
        api_params = {"key": self.key, "rule": rule_key, "severity": severity}
        if len(params) > 0:
            api_params["params"] = ";".join([f"{k}={v}" for k, v in params.items()])
        r = self.post("qualityprofiles/activate_rule", params=api_params)
        if r.status_code == HTTPStatus.NOT_FOUND:
            util.logger.error("Rule %s not found, can't activate it in %s", rule_key, str(self))
        elif r.status_code == HTTPStatus.BAD_REQUEST:
            util.logger.error("HTTP error %d while trying to activate rule %s in %s", r.status_code, rule_key, str(self))
        return r.ok

    def activate_rules(self, ruleset):
        """Activates a list of rules in the quality profile
        :return: Whether the activation of all rules was successful
        :rtype: bool
        """
        if not ruleset:
            return False
        ok = True
        for r_key, r_data in ruleset.items():
            util.logger.debug("Activating rule %s in QG %s data %s", r_key, str(self), str(r_data))
            try:
                sev = r_data if isinstance(r_data, str) else r_data.get("severity", None)
                if "params" in r_data:
                    ok = ok and self.activate_rule(rule_key=r_key, severity=sev, **r_data["params"])
                else:
                    ok = ok and self.activate_rule(rule_key=r_key, severity=sev)
            except HTTPError as e:
                ok = False
                util.logger.warning("Activation of rule '%s' in %s failed: HTTP Error %d", r_key, str(self), e.response.status_code)
        return ok

    def update(self, data, queue):
        if self.is_built_in:
            util.logger.debug("Not updating built-in %s", str(self))
        else:
            util.logger.debug("Updating %s with %s", str(self), str(data))
            if "name" in data and data["name"] != self.name:
                util.logger.info("Renaming %s with %s", str(self), data["name"])
                self.post("qualitygates/rename", params={"id": self.key, "name": data["name"]})
                _MAP.pop(_format(self.name, self.language), None)
                self.name = data["name"]
                _MAP[_format(self.name, self.language)] = self
            self.activate_rules(data.get("rules", []))
            self.set_permissions(data.get("permissions", []))
            self.set_parent(data.pop(_KEY_PARENT, None))
            self.is_built_in = data.get("isBuiltIn", False)
            if data.get("isDefault", False):
                self.set_as_default()

        _create_or_update_children(name=self.name, language=self.language, endpoint=self.endpoint, children=data.get(_CHILDREN_KEY, {}), queue=queue)
        return self

    def to_json(self, full=False):
        """
        :param full: If True, exports all properties, including those that can't be set
        :type full: bool
        :return: the quality profile properties as JSON dict
        :rtype: dict
        """
        json_data = self._json.copy()
        json_data.update({"name": self.name, "language": self.language, "parentName": self.parent_name})
        if not self.is_default:
            json_data.pop("isDefault", None)
        if not self.is_built_in:
            json_data.pop("isBuiltIn", None)
            json_data["rules"] = {k: v.export(full) for k, v in self.rules().items()}
        json_data["permissions"] = self.permissions().export()
        return util.remove_nones(util.filter_export(json_data, _IMPORTABLE_PROPERTIES, full))

    def compare(self, another_qp):
        """Compares 2 quality profiles rulesets
        :param another_qp: The second quality profile to compare with self
        :type another_qp: QualityProfile
        :return: dict result of the compare ("inLeft", "inRight", "same", "modified")
        :rtype: dict
        """
        data = json.loads(self.get("qualityprofiles/compare", params={"leftKey": self.key, "rightKey": another_qp.key}).text)
        for r in data["inLeft"] + data["same"] + data["inRight"] + data["modified"]:
            for k in ("name", "pluginKey", "pluginName", "languageKey", "languageName"):
                r.pop(k, None)
        return data

    def _treat_added_rules(self, added_rules: dict[str:str], added_flag: bool = True) -> dict[str:str]:
        diff_rules = {}
        my_rules = self.rules()
        for r in added_rules:
            r_key = r.pop("key")
            diff_rules[r_key] = r
            if (added_flag and r_key in my_rules) or (not added_flag and r_key not in my_rules):
                rule_obj = rules.get_object(r_key, self.endpoint)
                diff_rules[r_key] = rules.convert_for_export(rule_obj.to_json(), rule_obj.language)
            if "severity" in r:
                if isinstance(diff_rules[r_key], str):
                    diff_rules[r_key] = r["severity"]
                else:
                    diff_rules[r_key]["severity"] = r["severity"]
        return diff_rules

    def _treat_removed_rules(self, removed_rules: dict[str:str]) -> dict[str:str]:
        return self._treat_added_rules(removed_rules, added_flag=False)

    def _treat_modified_rules(self, modified_rules: dict[str:str]) -> dict[str:str]:
        diff_rules = {}
        my_rules = self.rules()
        for r in modified_rules:
            r_key, r_left, r_right = r["key"], r["left"], r["right"]
            diff_rules[r_key] = {"modified": True}
            parms = None
            if r_left["severity"] != r_right["severity"]:
                diff_rules[r_key]["severity"] = r_left["severity"]
            if len(r_left.get("params", {})) > 0:
                diff_rules[r_key]["params"] = r_left["params"]
                parms = r_left["params"]
            if r_key not in my_rules:
                continue
            data = rules.convert_for_export(my_rules[r_key].to_json(), my_rules[r_key].language)
            if "templateKey" in data:
                diff_rules[r_key]["templateKey"] = data["templateKey"]
                diff_rules[r_key]["params"] = data["params"]
                if parms:
                    diff_rules[r_key]["params"].update(parms)
        return diff_rules

    def diff(self, another_qp: QualityProfile, qp_json_data: dict[str:str] = None) -> tuple[dict[str:str], dict[str:str]]:
        """Returns the list of rules added or modified in self compared to another_qp (for inheritance)
        :param another_qp: The second quality profile to diff
        :type another_qp: QualityProfile
        :return: dict result of the diff ("inLeft", "modified")
        :rtype: dict
        """
        util.logger.debug("Comparing %s and %s", str(self), str(another_qp))
        compare_result = self.compare(another_qp)
        diff_rules = {"addedRules": {}, "modifiedRules": {}}
        if len(compare_result["inLeft"]) > 0:
            diff_rules["addedRules"] = self._treat_added_rules(compare_result["inLeft"])
        if len(compare_result["modified"]) > 0:
            diff_rules["modifiedRules"] = self._treat_modified_rules(compare_result["modified"])
        if len(compare_result["inRight"]) > 0:
            diff_rules["removedRules"] = self._treat_removed_rules(compare_result["inRight"])
<<<<<<< HEAD
        if len(compare_result["modified"]) > 0:
            diff_rules["removedRules"] = self._treat_modified_rules(compare_result["modified"])
        util.logger.debug("Returning %s", str(diff_rules))
=======
        elif self.endpoint.version() >= (10, 3, 0):
            diff_rules["removedRules"] = {}

        util.logger.debug("Returning QP diff %s", str(diff_rules))
>>>>>>> ff81eba1
        if qp_json_data is None:
            return (diff_rules, qp_json_data)
        for index in ("addedRules", "modifiedRules", "removedRules"):
            if index not in diff_rules:
                continue
            if index not in qp_json_data:
                qp_json_data[index] = {}
            for k, v in diff_rules[index].items():
                qp_json_data[index][k] = v if isinstance(v, str) or "templateKey" not in v else v["severity"]

        return (diff_rules, qp_json_data)

    def projects(self):
        """Returns the list of projects keys using this quality profile
        :return: dict result of the diff ("inLeft", "modified")
        :rtype: List[project_key]
        """

        with self._projects_lock:
            if self._projects is None:
                self._projects = []
                params = {"key": self.key, "ps": 500}
                page = 1
                more = True
                while more:
                    params["p"] = page
                    data = json.loads(self.get("qualityprofiles/projects", params=params).text)
                    util.logger.debug("Got QP %s data = %s", self.key, str(data))
                    self._projects += [p["key"] for p in data["results"]]
                    page += 1
                    if self.endpoint.version() >= (10, 0, 0):
                        nb_pages = (data["paging"]["total"] + 500 - 1) // 500
                        more = nb_pages >= page
                    else:
                        more = data["more"]

                util.logger.debug("Projects for %s = '%s'", str(self), ", ".join(self._projects))
        return self._projects

    def used_by_project(self, project):
        """
        :param project: The project
        :type project: Project
        :return: Whether the quality profile is used by the project
        :rtype: bool
        """
        return project.key in self.projects()

    def permissions(self):
        """
        :return: The list of users and groups that can edit the quality profile
        :rtype: dict{"users": <users comma separated>, "groups": <groups comma separated>}
        """
        if self._permissions is None:
            self._permissions = permissions.QualityProfilePermissions(self)
        return self._permissions

    def set_permissions(self, perms):
        """Sets the list of users and groups that can can edit the quality profile
        :params perms:
        :type perms: dict{"users": <users comma separated>, "groups": <groups comma separated>}
        :return: Nothing
        """
        self.permissions().set(perms)

    def audit(self, audit_settings=None):
        """Audits a quality profile and return list of problems found

        :param audit_settings: Options of what to audit and thresholds to raise problems
        :type audit_settings: dict
        :return: List of problems found, or empty list
        :rtype: list[Problem]
        """
        util.logger.debug("Auditing %s", str(self))
        if self.is_built_in:
            util.logger.info("%s is built-in, skipping audit", str(self))
            return []

        util.logger.debug("Auditing %s (key '%s')", str(self), self.key)
        problems = []
        age = util.age(self.last_update(), rounded=True)
        if age > audit_settings.get("audit.qualityProfiles.maxLastChangeAge", 180):
            rule = arules.get_rule(arules.RuleId.QP_LAST_CHANGE_DATE)
            msg = rule.msg.format(str(self), age)
            problems.append(pb.Problem(broken_rule=rule, msg=msg, concerned_object=self))

        total_rules = rules.count(endpoint=self.endpoint, languages=self.language)
        if self.nbr_rules < int(total_rules * audit_settings.get("audit.qualityProfiles.minNumberOfRules", 0.5)):
            rule = arules.get_rule(arules.RuleId.QP_TOO_FEW_RULES)
            msg = rule.msg.format(str(self), self.nbr_rules, total_rules)
            problems.append(pb.Problem(broken_rule=rule, msg=msg, concerned_object=self))

        age = util.age(self.last_use(), rounded=True)
        if self.project_count == 0 or age is None:
            rule = arules.get_rule(arules.RuleId.QP_NOT_USED)
            msg = rule.msg.format(str(self))
            problems.append(pb.Problem(broken_rule=rule, msg=msg, concerned_object=self))
        elif age > audit_settings.get("audit.qualityProfiles.maxUnusedAge", 60):
            rule = arules.get_rule(arules.RuleId.QP_LAST_USED_DATE)
            msg = rule.msg.format(str(self), age)
            problems.append(pb.Problem(broken_rule=rule, msg=msg, concerned_object=self))
        if audit_settings.get("audit.qualityProfiles.checkDeprecatedRules", True):
            max_deprecated_rules = 0
            parent_qp = self.built_in_parent()
            if parent_qp is not None:
                max_deprecated_rules = parent_qp.nbr_deprecated_rules
            if self.nbr_deprecated_rules > max_deprecated_rules:
                rule = arules.get_rule(arules.RuleId.QP_USE_DEPRECATED_RULES)
                msg = rule.msg.format(str(self), self.nbr_deprecated_rules)
                problems.append(pb.Problem(broken_rule=rule, msg=msg, concerned_object=self))

        return problems


def search(endpoint: object, params: dict[str:str] = None) -> dict[str:QualityProfile]:
    """Searches projects in SonarQube

    :param params: list of parameters to filter quality profiles to search
    :type params: dict
    :return: list of quality profiles
    :rtype: dict{key: QualityProfile}
    """
    return sq.search_objects(
        endpoint=endpoint, api=_SEARCH_API, params=params, key_field="key", returned_field=_SEARCH_FIELD, object_class=QualityProfile
    )


def get_list(endpoint, use_cache=True):
    """
    :param endpoint: Reference to the SonarQube platform
    :type endpoint: Platform
    :param use_cache: Whether to use local cache or query SonarQube, default True (use cache)
    :type use_cache: bool
    :return: the list of all quality profiles
    :rtype: dict{key: QualityProfile}
    """

    with _CLASS_LOCK:
        if len(_OBJECTS) == 0 or not use_cache:
            search(endpoint=endpoint)
    return _OBJECTS


def audit(endpoint, audit_settings=None):
    """Audits all quality profiles and return list of problems found

    :param audit_settings: Configuration of audit
    :type audit_settings: dict
    :param endpoint: reference to the SonarQube platform
    :type endpoint: Platform
    :return: list of problems found
    :rtype: list[Problem]
    """
    util.logger.info("--- Auditing quality profiles ---")
    get_list(endpoint=endpoint)
    problems = []
    langs = {}
    for qp in search(endpoint).values():
        problems += qp.audit(audit_settings)
        langs[qp.language] = langs.get(qp.language, 0) + 1
    for lang, nb_qp in langs.items():
        if nb_qp > 5:
            rule = arules.get_rule(arules.RuleId.QP_TOO_MANY_QP)
            problems.append(
                pb.Problem(broken_rule=rule, msg=rule.msg.format(nb_qp, lang, 5), concerned_object=f"{endpoint.url}/profiles?language={lang}")
            )
    return problems


def hierarchize(qp_list):
    """Organize a flat list of QP in hierarchical (inheritance) fashion

    :param qp_list: List of quality profiles
    :type qp_list: {<language>: {<qp_name>: <qd_data>}}
    :return: Same list with child profiles nested in their parent
    :rtype: {<language>: {<qp_name>: {"children": <qp_list>; <qp_data>}}}
    """
    util.logger.info("Organizing quality profiles in hierarchy")
    for lang, qpl in qp_list.copy().items():
        for qp_name, qp_json_data in qpl.copy().items():
            util.logger.debug("Treating %s:%s", lang, qp_name)
            if "parentName" not in qp_json_data:
                continue
            parent_qp_name = qp_json_data["parentName"]
            qp_json_data.pop("rules", None)
            util.logger.debug("QP name '%s:%s' has parent '%s'", lang, qp_name, qp_json_data["parentName"])
            if _CHILDREN_KEY not in qp_list[lang][qp_json_data["parentName"]]:
                qp_list[lang][qp_json_data["parentName"]][_CHILDREN_KEY] = {}

            this_qp = get_object(name=qp_name, language=lang)
            (_, qp_json_data) = this_qp.diff(get_object(parent_qp_name, lang), qp_json_data)
            qp_list[lang][parent_qp_name][_CHILDREN_KEY][qp_name] = qp_json_data
            qp_list[lang].pop(qp_name)
            qp_json_data.pop("parentName")
    return qp_list


def export(endpoint, in_hierarchy=True, full=False):
    """Exports all quality profiles configuration as dict

    :param endpoint: reference to the SonarQube platform
    :type endpoint: Platform
    :param in_hierarchy: Whether quality profiles dict should be organized hierarchically (following inheritance)
    :type in_hierarchy: bool, optional
    :param full: Whether to export all settings including those that can't be set, defaults to False
    :type full: bool, optional
    :return: dict structure of all quality profiles
    :rtype: dict
    """
    util.logger.info("Exporting quality profiles")
    qp_list = {}
    for qp in get_list(endpoint=endpoint).values():
        util.logger.info("Exporting %s", str(qp))
        json_data = qp.to_json(full=full)
        lang = json_data.pop("language")
        name = json_data.pop("name")
        if lang not in qp_list:
            qp_list[lang] = {}
        qp_list[lang][name] = json_data
    if in_hierarchy:
        qp_list = hierarchize(qp_list)
    return qp_list


def get_object(name: str, language: str, endpoint: object = None) -> Union[QualityProfile, None]:
    """Returns a quality profile Object from its name and language

    :param name: Quality profile name
    :type name: str
    :param language: Quality profile language
    :type language: str
    :param endpoint: Reference to the SonarQube platform
    :type endpoint: Platform
    :return: The quality profile object, of None if not found
    :rtype: QualityProfile or None
    """
    get_list(endpoint)
    fmt = _format(name, language)
    if fmt not in _MAP:
        return None
    return _OBJECTS[_MAP[fmt]]


def _create_or_update_children(name, language, endpoint, children, queue):
    for qp_name, qp_data in children.items():
        qp_data[_KEY_PARENT] = name
        util.logger.debug("Adding child profile '%s' to update queue", qp_name)
        queue.put((qp_name, language, endpoint, qp_data))


def __import_thread(queue):
    while not queue.empty():
        (name, lang, endpoint, qp_data) = queue.get()
        o = get_object(name=name, language=lang, endpoint=endpoint)
        if o is None:
            o = QualityProfile.create(endpoint=endpoint, name=name, language=lang)
        util.logger.info("Importing quality profile '%s' of language '%s'", name, lang)
        o.update(qp_data, queue)
        util.logger.info("Imported quality profile '%s' of language '%s'", name, lang)
        queue.task_done()


def import_config(endpoint, config_data, threads=8):
    """Imports a configuration in SonarQube

    :param endpoint: reference to the SonarQube platform
    :type endpoint: Platform
    :param config_data: the configuration to import
    :type config_data: dict
    :param threads: Number of threads (quality profiles import) to run in parallel
    :type threads: int
    :return: Nothing
    """
    if "qualityProfiles" not in config_data:
        util.logger.info("No quality profiles to import")
        return
    util.logger.info("Importing quality profiles")
    q = Queue(maxsize=0)
    get_list(endpoint=endpoint)
    for lang, lang_data in config_data["qualityProfiles"].items():
        if not languages.exists(endpoint=endpoint, language=lang):
            util.logger.warning("Language '%s' does not exist, quality profile '%s' import skipped", lang, name)
            continue
        for name, qp_data in lang_data.items():
            q.put((name, lang, endpoint, qp_data))
    for i in range(threads):
        util.logger.debug("Starting quality profile import thread %d", i)
        worker = Thread(target=__import_thread, args=[q])
        worker.setDaemon(True)
        worker.start()
    q.join()


def _format(name, lang):
    """
    :meta private:
    """
    return f"{lang}:{name}"


def get_id(name, language):
    """Finds a quality profile (internal) id from its name and language

    The list of quality profile s must have been load by a search before using get_id
    :param name: Quality profile name
    :type name: str
    :param language: Quality profile language
    :type language: str
    :return: The quality profile internal key or None
    :rtype: str or None
    """
    return _MAP.get(_format(name, language), None)


def exists(endpoint, name, language):
    """
    :param endpoint: reference to the SonarQube platform
    :type endpoint: Platform
    :param name: Quality profile name
    :type name: str
    :param language: Quality profile language
    :type language: str
    :return: whether the project exists
    :rtype: bool
    """
    return get_object(name=name, language=language, endpoint=endpoint) is not None<|MERGE_RESOLUTION|>--- conflicted
+++ resolved
@@ -394,16 +394,10 @@
             diff_rules["modifiedRules"] = self._treat_modified_rules(compare_result["modified"])
         if len(compare_result["inRight"]) > 0:
             diff_rules["removedRules"] = self._treat_removed_rules(compare_result["inRight"])
-<<<<<<< HEAD
-        if len(compare_result["modified"]) > 0:
-            diff_rules["removedRules"] = self._treat_modified_rules(compare_result["modified"])
-        util.logger.debug("Returning %s", str(diff_rules))
-=======
         elif self.endpoint.version() >= (10, 3, 0):
             diff_rules["removedRules"] = {}
 
         util.logger.debug("Returning QP diff %s", str(diff_rules))
->>>>>>> ff81eba1
         if qp_json_data is None:
             return (diff_rules, qp_json_data)
         for index in ("addedRules", "modifiedRules", "removedRules"):

#
# sonar-tools
# Copyright (C) 2019-2021 Olivier Korach
# mailto:olivier.korach AT gmail DOT com
#
# This program is free software; you can redistribute it and/or
# modify it under the terms of the GNU Lesser General Public
# License as published by the Free Software Foundation; either
# version 3 of the License, or (at your option) any later version.
#
# This program is distributed in the hope that it will be useful,
# but WITHOUT ANY WARRANTY; without even the implied warranty of
# MERCHANTABILITY or FITNESS FOR A PARTICULAR PURPOSE. See the GNU
# Lesser General Public License for more details.
#
# You should have received a copy of the GNU Lesser General Public License
# along with this program; if not, write to the Free Software Foundation,
# Inc., 51 Franklin Street, Fifth Floor, Boston, MA  02110-1301, USA.
#
import enum
import json
import sonarqube.audit_severities as sev
import sonarqube.audit_types as typ

import sonarqube.utilities as util

__RULES__ = {}


class RuleId(enum.Enum):
    DEFAULT_ADMIN_PASSWORD = 1

    SETTING_FORCE_AUTH = 100
    SETTING_PROJ_DEFAULT_VISIBILITY = 101
    SETTING_CPD_CROSS_PROJECT = 102

    SETTING_NOT_SET = 110
    SETTING_SET = 111
    SETTING_VALUE_INCORRECT = 112
    SETTING_VALUE_OUT_OF_RANGE = 113

    SETTING_BASE_URL = 120
    SETTING_DB_CLEANER = 121
    SETTING_MAINT_GRID = 122
    SETTING_SLB_RETENTION = 123
    SETTING_TD_LOC_COST = 124

    SETTING_WEB_HEAP = 130
    SETTING_ES_HEAP = 131
    SETTING_CE_HEAP = 132
    SETTING_CE_TOO_MANY_WORKERS = 133
    SETTING_JDBC_URL_NOT_SET = 134
    SETTING_DB_ON_SAME_HOST = 135

    DCE_DIFFERENT_APP_NODES_VERSIONS = 160
    DCE_DIFFERENT_APP_NODES_PLUGINS = 161
    DCE_APP_NODE_UNOFFICIAL_DISTRO = 162
    DCE_APP_NODE_NOT_GREEN = 163

    BACKGROUND_TASKS_FAILURE_RATE_HIGH = 200
    BACKGROUND_TASKS_PENDING_QUEUE_LONG = 201
    BACKGROUND_TASKS_PENDING_QUEUE_VERY_LONG = 202

    PROJ_LAST_ANALYSIS = 1000
    PROJ_NOT_ANALYZED = 1001
    PROJ_VISIBILITY = 1002
    PROJ_DUPLICATE = 1003

    BRANCH_LAST_ANALYSIS = 1020
    PULL_REQUEST_LAST_ANALYSIS = 1030

    PROJ_PERM_MAX_USERS = 1100
    PROJ_PERM_MAX_ADM_USERS = 1101
    PROJ_PERM_MAX_ISSUE_ADM_USERS = 1102
    PROJ_PERM_MAX_HOTSPOT_ADM_USERS = 1103
    PROJ_PERM_MAX_SCAN_USERS = 1104

    PROJ_PERM_MAX_GROUPS = 1200
    PROJ_PERM_MAX_ADM_GROUPS = 1201
    PROJ_PERM_MAX_ISSUE_ADM_GROUPS = 1202
    PROJ_PERM_MAX_HOTSPOT_ADM_GROUPS = 1203
    PROJ_PERM_MAX_SCAN_GROUPS = 1204
    PROJ_PERM_SONAR_USERS_ELEVATED_PERMS = 1205
    PROJ_PERM_ANYONE = 1206

    PROJ_XML_LOCS = 1300

    QG_NO_COND = 2000
    QG_TOO_MANY_COND = 2001
    QG_NOT_USED = 2002
    QG_TOO_MANY_GATES = 2003
    QG_WRONG_METRIC = 2004
    QG_WRONG_THRESHOLD = 2005

    QP_TOO_MANY_QP = 3000
    QP_LAST_USED_DATE = 3001
    QP_LAST_CHANGE_DATE = 3002
    QP_TOO_FEW_RULES = 3003
    QP_NOT_USED = 3004
    QP_USE_DEPRECATED_RULES = 3005

<<<<<<< HEAD
    TOKEN_TOO_OLD = 4000
    TOKEN_UNUSED = 4001
    TOKEN_NEVER_USED = 4002
    PORTFOLIO_EMPTY = 5000
=======
    PORTFOLIO_EMPTY = 4000
>>>>>>> 73187905

    def __str__(self):
        return repr(self.name)[1:-1]


class RuleConfigError(Exception):
    def __init__(self, message):
        super().__init__()
        self.message = message


class Rule:
    def __init__(self, rule_id, severity, rule_type, concerned_object, message):
        self.id = to_id(rule_id)
        self.severity = sev.to_severity(severity)
        self.type = typ.to_type(rule_type)
        self.object = concerned_object
        self.msg = message


def to_id(val):
    for enum_val in RuleId:
        if repr(enum_val.name)[1:-1] == val:
            return enum_val
    return None


def load():
    global __RULES__
    import pathlib
    util.logger.info("Loading audit rules")
    path = pathlib.Path(__file__).parent
    with open(path / 'rules.json', 'r') as rulefile:
        rules = json.loads(rulefile.read())
    rulefile.close()
    __RULES__ = {}
    for rule_id, rule in rules.items():
        if to_id(rule_id) is None:
            raise RuleConfigError("Rule '{}' from rules.json is not a legit ruleId".format(rule_id))
        if typ.to_type(rule.get('type', '')) is None:
            raise RuleConfigError("Rule '{}' from rules.json has no or incorrect type".format(rule_id))
        if sev.to_severity(rule.get('severity', '')) is None:
            raise RuleConfigError("Rule '{}' from rules.json has no or incorrect severity".format(rule_id))
        if 'message' not in rule:
            raise RuleConfigError("Rule '{}' from rules.json has no message defined'".format(rule_id))
        __RULES__[to_id(rule_id)] = Rule(
            rule_id, rule['severity'], rule['type'], rule.get('object', ''), rule['message'])

    # Cross check that all rule Ids are defined in the JSON
    for rule in RuleId:
        if rule not in __RULES__:
            raise RuleConfigError("Rule {} has no configuration defined in 'rules.json'".format(str(rule)))


def get_rule(rule_id):
    global __RULES__
    return __RULES__[rule_id]<|MERGE_RESOLUTION|>--- conflicted
+++ resolved
@@ -99,14 +99,11 @@
     QP_NOT_USED = 3004
     QP_USE_DEPRECATED_RULES = 3005
 
-<<<<<<< HEAD
     TOKEN_TOO_OLD = 4000
     TOKEN_UNUSED = 4001
     TOKEN_NEVER_USED = 4002
+
     PORTFOLIO_EMPTY = 5000
-=======
-    PORTFOLIO_EMPTY = 4000
->>>>>>> 73187905
 
     def __str__(self):
         return repr(self.name)[1:-1]

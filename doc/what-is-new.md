# Next version yet unreleased

<<<<<<< HEAD
=======
- `sonar-audit`:
  - Audits for projects that are apparently not scanned with the right scanner (the check is approximate, it is not always possible to determine the type of a project, and the scanner that should be used)
  - Audits for 3rd party plugins installed and not explicitly defined in a white list (properties `audit.plugins` and `audit.plugins.whitelist`)

>>>>>>> c8b12fe8
# Version 3.2.1

- Patch release to fix all compatibility problems with
  - Lower editions: All editions (Community, Developer, Enterprise) have been tested
  - 9.9 LTS/LTA version: All editions (Community, Developer, Enterprise) in version 9.9 have been tested

# Version 3.2

- Refactoring on portfolios for hardening
- `sonar-findings-export` and `sonar-rules` now have a `--languages` option to filter findings/rules in a restrained list of languages
- `sonar-measures-export` can export measures for Applications and Portfolios. For this reason, a new column (col 2) has been added to the CSV output format which can be PROJECT, BRANCH, APPLICATION, APPLICATIONBRANCH or PORTFOLIO
- `sonar-findings-export`:
  - Ability export findings for Applications and Portfolios, Application and Project branches
  - Fixes in SARIF export format
  - Adjustments to new issues taxonomy
  - Added option to not export all Sonar findings custom properties in SARIF export for more compact output
  - Added finding author and language column in CSV export, in JSON and SARIF too
  - Updated SARIF format export to not export custom properties when already standard SARIF fields
  - Have a new field language for the issue language
- `sonar-config`:
  - Smart handling of properties that can be lists. If the list contains a comma, the property
  is exported as list, if no comma, as a more compact comma separated string
  - Settings that are the default are no longer exported unless `--exportDefaults` option is provided
  - Changed the key for default branch from `__default__` to `-DEFAULT_BRANCH-` to make sure that this cannot conflict with a real branch name (because git forbids branches starting by -)
  - Portfolio export format has been slightly changed for consistency


# Version 3.1
  - Several bug fixes, in particular Sonar Tools would hang if providing a token with insufficient permissions for projects (Browse is minimally needed)
  - Major `sonar-finding-sync` hardening
    - Significant performance improvement through multithreading
    - Addition of the `--since` option to only sync issues modified since a date (likely to significantly speed up the syncing process)
    - Deprecation of the `--login` parameter of ` sonar-finding-sync`
  - `sonar-findings-export` now exports more meaningful issue status (FP, ACCEPTED etc...) instead of simply RESOLVED
  - Small improvement: `sonar-measures-export --history` can export measures history as history table
  - Small improvement: `sonar-audit` now checks for SonarQube logs to detect any suspicious error or warning

# Version 3.0
  - Compatibility with SonarCloud of the following tools:
    - `sonar-loc`
    - `sonar-measures-export`
    - `sonar-findings-export`
    - `sonar-findings-sync`
    - `sonar-housekeeper`
  - Migration of wording from LTS to LTA, to align with Sonar
  - Couple of improvements on **sonar-audit**,  **sonar-housekeeper**, **sonar-measures-export** 
  - Fix crashes of **sonar-findings-sync**
  - **sonar-measures-export** can now export measures history instead on only last value
  - Updated recent versions of scanner to check of deprecated scanner version usage (in audits)

# Version 2.11 - April 29th, 2024

  - Adjusted sonar-config export to the new capabilities of SonarQube 10.x
    - Ability to disable rules from parent in a child profile
    - Several new config parameters for JC language and all the IaC/Secrets anayzers
  - Check (occasionally) if a new version is available when running a sonar tool, and display info messsage

# Version 2.10.1 - April 18th, 2024

  - Fixed critical bug: `sonar-findings-export` hanging when exporting to CSV file with **sonar-tools** 2.10

# Version 2.10 - April 2024

  - Further audit features (see changelog)
  - Fixes problem in `sonar-housekeeper` causing crashes
  - Added `--httpTimeout` to all tools to sets the HTTP(S) requests timeout (default 10s)
  - Added ability for `sonar-findings-export` to export findings in [SARIF](https://sarifweb.azurewebsites.net/) 2.1 format (basic SARIF fields are populated)
  - Added **Server Id** as first field in `sonar-audit` CSV report (under field key `server_id` in JSON report)

# Version 2.9 - March 2024

- Improvements:
  - Allow non admin tokens for sonar-tools not requiring them - #946 (Credit @raspy)
  - Many hardening / compatibility with SonarQube 9.9 and 10.x - including audit of recent SIF format

# Version 2.8.2 - Feb 2024

- Updated docs for several partly innacurate things (Credit @sylvain-combe-sonarsource)
- Fixes:
  - Crashes when SonarQube URL has a trailing "/" - #934
  - Wrong function entry point for sonar-projects-import - #942 (Credit @sylvain-combe-sonarsource)
  - Crash when doing sonar-config full import of a partial export - #940

# Version 2.8.1 - Jan 2024

- Fixed several problems on findings (issues) sync on Community Edition
- Fixed failure on **sonar-loc** and **sonar-measures-export** with recent versions of **sonar-tools**
  with SonarQube Developer Edition, Enterprise Edition and DataCenter edition, when exporting
  LoC (`ncloc`) or Last Analysis Date
- **sonar-issues-sync** is deprecated. Migrated doc of **sonar-issues-sync** to **sonar-findings-sync**
- Added Copyright (c) 2024

# Version 2.8

- Additional compatibility with SonarQube 10+
- Ability to export findings (issues) without Global Sys Admin permission (only Project Browse permission needed)
- More thread safety on metrics manipulation
- Hardening

# Version 2.7.1

- Hardening

# Version 2.7

- Compatibility with SonarQube 10+
- Support of project analyzed with recent scanner version
  - Scanner for CLI 4.8+
  - Scanner for Gradle 3.5+
  - Scanner for .Net 5.9+
  - Scanner for NPM 2.9+

# Version 2.6

- Compatibility with SonarQube 9.7+
- Support of UTF-8 in branch names

# Version 2.5

- Mostly hardening

# Version 2.4

## General
- All tools that connect to a SonarQube server can not specify a client certificate if needed
- Potentially long running tools displays in the logs the total execution time at end of execution
- Several optimizations (caching) have been implemented to reduce number of SonarQube API calls
- Multi-threading for `sonar-audit`, `sonar-findings-export` and `sonar-config --export` for important performance (speed) gains
- Several new `sonar-audit` audited items

## sonar-audit
- Tool is now multi-threaded, this can dramatically increase speed of audit on large platforms with a lot of projects (which is the object consuming most of the auditing time)
- Tool now uses live data for Sonar update center (instead of hardcoding versions) to determine what version are LTA (ex-LTS) and LATEST
- Tool now allows to audit a selection of project or portfolios (chosen by their key)
- Tool now gracefully fails when a non existing project key is specified
- Tool now allows to add a link to the concerned object in the audit report (makes it easy to navigate to the object to fix)
- New **audit**ed stuff
  - Audits the version of scanner used and raise a warning if too old
  - Audits for portfolios and application background tasks failures
  - Audits permission templates (with same rules as project permissions)
  - Audits for warnings in last project scan (on main branch)
  - Audits when proportion of JSON code in a project is too high (More than 50% of JSON LoC for projects bigger than 100K LoC total). The same check already existed for XML before
  - Audits for global webhook delivery failures
  - Audits when a project both have a `main` and a `master` branch. This is a sign of potential misconfiguration
- Fixes:
  - Fixes a crash when some projects have too many users with admin permissions
  - Fixes a duplicate warning when 2 projects has suspiciously similar keys (May be different branches of same project)

## sonar-config
- **export** is now multi-threaded, this can dramatically increase speed of export on large platforms with a lot of projects (which is the object consuming most of the auditing time)
- **export** now offers the option to export all object attributes, including thos that are useless for future import. Those attributes are prefixed by `_` (underscore)
- **import** now issues a warning when applying an unknown setting (typo in setting key?)
- Fixes:
  - Fix in **export** for permissions that could be incorrect in some cases
  - Fix in **export** of branch new code period definition export that was incorrect in some cases
  - Fix in **import** of project quality profiles that did not work when the quality profile had a spec in the name
  - Fix in **import** of applications: When the project main branch was used the application definition did not work
  - Fix v2.3 doc still stating that import was not available (it was already available in v2.3)

## sonar-findings-export
- Tool is now multi-threaded, this can dramatically increase speed of export on large platforms with a lot of projects and a lot of issues
- Tool gracefully fails when a non existing project key is specified

## sonar-findings-sync
- Fix regression. tool was broken in v2.3

# Version 2.3

## General changes
- Adjust logs to new SonarQube 9.5 token format
- `sonar-tools` now use a specific user agent for all SonarQube API invocations (to recognized `sonar-tools` activity the whole SonarQube HTTP Traffic)

## sonar-config
- **import** of previously exported configurations is now available
- **export** format has been slightly modified to be more compact:
  - Groups, subportfolios, Quality Profiles and Users SCM accounts export format has changed
  - Built-in Quality Profiles and Quality Gates are no longer exported
  - Default group membership to sonar-users group is ommited
- **export** added a few missing items
  - Project visibility
  - Project specific webhooks
  - Branches protected from purge when inactive
  - Project main branch
  - Projects and Applications tags
  - Rules with custom extended description or custom tags
  - Custom rules (rules instantiated from rule templates)
- **export**: A few optimizationson export format to avoid exporting useless or empty stuff (objects will all the default settings)
- Fixes:
  - Fixes on quality gates permissions export
  - Fix on export of portfolios definition based on tags (was erroneously exported as regexp)
  - Gracefully handle commas in object whose key or name can contain a comma
  - Export local users group membership
  - Export multiple DevOps platforms of each type if there is mor ethan one
  - Export fails on permission templates with no regexp

## sonar-audit
- Fixes
  - `sonar-audit --config` fails

<|MERGE_RESOLUTION|>--- conflicted
+++ resolved
@@ -1,12 +1,9 @@
 # Next version yet unreleased
 
-<<<<<<< HEAD
-=======
-- `sonar-audit`:
-  - Audits for projects that are apparently not scanned with the right scanner (the check is approximate, it is not always possible to determine the type of a project, and the scanner that should be used)
-  - Audits for 3rd party plugins installed and not explicitly defined in a white list (properties `audit.plugins` and `audit.plugins.whitelist`)
-
->>>>>>> c8b12fe8
+# Version 3.2.2
+
+- Fix regressions in `sonar-config -i`
+
 # Version 3.2.1
 
 - Patch release to fix all compatibility problems with
